--- conflicted
+++ resolved
@@ -7,10 +7,6 @@
 
   // Maximum number of messages to attempt to relay per cron tick.
   maxDequeuePerTick: 10,
-
-  // Concurrency scale for parallel access.
-<<<<<<< HEAD
-  concurrencyScale: 32,
 
   // MapDB backend configuration (disabled for tests - using in-memory instead).
   queueMapDB: {
@@ -26,9 +22,4 @@
   queuePgSQL: {
     enabled: false
   }
-=======
-  // Increase this value to improve performance on high throughput systems.
-  // Must be the sum of all listeners max pool sizes (optionally plus 2 for the dequeue cron and queue/list endpoint).
-  concurrencyScale: 32
->>>>>>> 8d0e2105
 }