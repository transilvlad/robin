package com.mimecast.robin.queue;

import com.mimecast.robin.main.Factories;
import org.apache.logging.log4j.LogManager;
import org.apache.logging.log4j.Logger;

import java.io.Closeable;
import java.io.Serializable;
import java.util.List;

/**
 * A persistent FIFO queue that delegates to a QueueDatabase implementation.
 * <p>Uses the Factory pattern to allow different database backends (MapDB, MariaDB, PostgreSQL, or InMemory).
 * Backend selection is configuration-driven via {@link QueueFactory}.
 * <p>This class implements the Singleton pattern. All code should use {@link #getInstance()} to obtain
 * the queue instance, which will be backed by the configured database implementation.
 *
 * @param <T> Type of items stored in the queue, must be Serializable
 */
public class PersistentQueue<T extends Serializable> implements Closeable {

    private static final Logger log = LogManager.getLogger(PersistentQueue.class);

    private final QueueDatabase<T> database;

    // Singleton instance.
    private static PersistentQueue<RelaySession> instance;

    /**
     * Get the singleton instance of PersistentQueue using configuration-based backend selection.
     * <p>The backend is selected by {@link QueueFactory} based on configuration in queue.json5.
     * Backend priority: MapDB → MariaDB → PostgreSQL → InMemory.
     *
     * @return The PersistentQueue instance
     */
    @SuppressWarnings("unchecked")
    public static synchronized PersistentQueue<RelaySession> getInstance() {
        if (instance == null) {
            instance = new PersistentQueue<>();
        }
        return instance;
    }

    /**
     * Constructs a new PersistentQueue instance.
     * <p>Private constructor to enforce singleton pattern.
     * Uses {@link Factories#getQueueDatabase()} which delegates to {@link QueueFactory}.
     */
    @SuppressWarnings("unchecked")
    private PersistentQueue() {
        this.database = (QueueDatabase<T>) Factories.getQueueDatabase();
    }

    /**
     * Add an item to the tail of the queue.
     *
     * @param item Item to enqueue
     * @return Self for method chaining
     */
    public PersistentQueue<T> enqueue(T item) {
        database.enqueue(item);
        return this;
    }

    /**
     * Remove and return the head of the queue, or null if empty.
     *
     * @return The head item or null if empty
     */
    public T dequeue() {
        return database.dequeue();
    }

    /**
     * Peek at the head without removing.
     *
     * @return The head item or null if empty
     */
    public T peek() {
        return database.peek();
    }

    /**
     * Check if the queue is empty.
     *
     * @return true if the queue is empty
     */
    public boolean isEmpty() {
        return database.isEmpty();
    }

    /**
     * Get the size of the queue.
     *
     * @return The number of items in the queue
     */
    public long size() {
        return database.size();
    }

    /**
     * Take a snapshot copy of current values for read-only inspection (e.g., metrics/health).
     *
     * @return Immutable list of all items currently in the queue
     */
    public List<T> snapshot() {
        return database.snapshot();
    }

    /**
<<<<<<< HEAD
     * Close the database and reset the singleton instance.
     * <p>After calling close(), the next call to {@link #getInstance()} will create a new instance.
=======
     * Remove an item from the queue by index (0-based).
     *
     * @param index The index of the item to remove
     * @return true if item was removed, false if index was out of bounds
     */
    public boolean removeByIndex(int index) {
        return database.removeByIndex(index);
    }

    /**
     * Remove items from the queue by indices (0-based).
     *
     * @param indices The indices of items to remove
     * @return Number of items successfully removed
     */
    public int removeByIndices(List<Integer> indices) {
        return database.removeByIndices(indices);
    }

    /**
     * Remove an item from the queue by UID (for RelaySession).
     *
     * @param uid The UID of the item to remove
     * @return true if item was removed, false if not found
     */
    public boolean removeByUID(String uid) {
        return database.removeByUID(uid);
    }

    /**
     * Remove items from the queue by UIDs (for RelaySession).
     *
     * @param uids The UIDs of items to remove
     * @return Number of items successfully removed
     */
    public int removeByUIDs(List<String> uids) {
        return database.removeByUIDs(uids);
    }

    /**
     * Clear all items from the queue.
     */
    public void clear() {
        database.clear();
    }

    /**
     * Close the database.
>>>>>>> 8d0e2105
     */
    @Override
    public void close() {
        instance = null;
        try {
            database.close();
        } catch (Exception e) {
            // Log the error but don't propagate it to maintain close() contract.
            log.error("Error closing queue database: {}", e.getMessage());
        }
    }
}<|MERGE_RESOLUTION|>--- conflicted
+++ resolved
@@ -108,10 +108,6 @@
     }
 
     /**
-<<<<<<< HEAD
-     * Close the database and reset the singleton instance.
-     * <p>After calling close(), the next call to {@link #getInstance()} will create a new instance.
-=======
      * Remove an item from the queue by index (0-based).
      *
      * @param index The index of the item to remove
@@ -159,8 +155,8 @@
     }
 
     /**
-     * Close the database.
->>>>>>> 8d0e2105
+     * Close the database and reset the singleton instance.
+     * <p>After calling close(), the next call to {@link #getInstance()} will create a new instance.
      */
     @Override
     public void close() {
