package com.mimecast.robin.queue;

import com.mimecast.robin.main.Factories;
import org.apache.logging.log4j.LogManager;
import org.apache.logging.log4j.Logger;

import java.io.Closeable;
import java.io.Serializable;
import java.util.List;

/**
 * A persistent FIFO queue that delegates to a QueueDatabase implementation.
 * <p>Uses the Factory pattern to allow different database backends (MapDB, MariaDB, PostgreSQL, or InMemory).
 * Backend selection is configuration-driven via {@link QueueFactory}.
 * <p>This class implements the Singleton pattern. All code should use {@link #getInstance()} to obtain
 * the queue instance, which will be backed by the configured database implementation.
 *
 * @param <T> Type of items stored in the queue, must be Serializable
 */
public class PersistentQueue<T extends Serializable> implements Closeable {

    private static final Logger log = LogManager.getLogger(PersistentQueue.class);

    private final QueueDatabase<T> database;

    // Singleton instance.
    private static PersistentQueue<RelaySession> instance;

    /**
     * Get the singleton instance of PersistentQueue using configuration-based backend selection.
     * <p>The backend is selected by {@link QueueFactory} based on configuration in queue.json5.
     * Backend priority: MapDB → MariaDB → PostgreSQL → InMemory.
     *
     * @return The PersistentQueue instance
     */
    @SuppressWarnings("unchecked")
    public static synchronized PersistentQueue<RelaySession> getInstance() {
        if (instance == null) {
            instance = new PersistentQueue<>();
        }
        return instance;
    }

    /**
     * Constructs a new PersistentQueue instance.
     * <p>Private constructor to enforce singleton pattern.
     * Uses {@link Factories#getQueueDatabase()} which delegates to {@link QueueFactory}.
     */
    @SuppressWarnings("unchecked")
    private PersistentQueue() {
        this.database = (QueueDatabase<T>) Factories.getQueueDatabase();
    }

    /**
     * Add an item to the tail of the queue.
     *
     * @param item Item to enqueue
     * @return Self for method chaining
     */
    public PersistentQueue<T> enqueue(T item) {
        database.enqueue(item);
        return this;
    }

    /**
     * Remove and return the head of the queue, or null if empty.
     *
     * @return The head item or null if empty
     */
    public T dequeue() {
        return database.dequeue();
    }

    /**
     * Peek at the head without removing.
     *
     * @return The head item or null if empty
     */
    public T peek() {
        return database.peek();
    }

    /**
     * Check if the queue is empty.
     *
     * @return true if the queue is empty
     */
    public boolean isEmpty() {
        return database.isEmpty();
    }

    /**
     * Get the size of the queue.
     *
     * @return The number of items in the queue
     */
    public long size() {
        return database.size();
    }

    /**
<<<<<<< HEAD
     * Take a snapshot copy of current values for read-only inspection (e.g., service/health).
=======
     * Take a snapshot copy of current values for read-only inspection (e.g., metrics/health).
     *
     * @return Immutable list of all items currently in the queue
>>>>>>> b4731733
     */
    public List<T> snapshot() {
        return database.snapshot();
    }

    /**
     * Remove an item from the queue by index (0-based).
     *
     * @param index The index of the item to remove
     * @return true if item was removed, false if index was out of bounds
     */
    public boolean removeByIndex(int index) {
        return database.removeByIndex(index);
    }

    /**
     * Remove items from the queue by indices (0-based).
     *
     * @param indices The indices of items to remove
     * @return Number of items successfully removed
     */
    public int removeByIndices(List<Integer> indices) {
        return database.removeByIndices(indices);
    }

    /**
     * Remove an item from the queue by UID (for RelaySession).
     *
     * @param uid The UID of the item to remove
     * @return true if item was removed, false if not found
     */
    public boolean removeByUID(String uid) {
        return database.removeByUID(uid);
    }

    /**
     * Remove items from the queue by UIDs (for RelaySession).
     *
     * @param uids The UIDs of items to remove
     * @return Number of items successfully removed
     */
    public int removeByUIDs(List<String> uids) {
        return database.removeByUIDs(uids);
    }

    /**
     * Clear all items from the queue.
     */
    public void clear() {
        database.clear();
    }

    /**
     * Close the database and reset the singleton instance.
     * <p>After calling close(), the next call to {@link #getInstance()} will create a new instance.
     * <p>This method is synchronized to prevent race conditions with {@link #getInstance()}.
     */
    @Override
    public synchronized void close() {
        try {
            database.close();
        } catch (Exception e) {
            // Log the error but don't propagate it to maintain close() contract.
            log.error("Error closing queue database: {}", e.getMessage());
        } finally {
            // Set instance to null after closing to prevent race conditions
            instance = null;
        }
    }
}<|MERGE_RESOLUTION|>--- conflicted
+++ resolved
@@ -99,13 +99,9 @@
     }
 
     /**
-<<<<<<< HEAD
      * Take a snapshot copy of current values for read-only inspection (e.g., service/health).
-=======
-     * Take a snapshot copy of current values for read-only inspection (e.g., metrics/health).
      *
      * @return Immutable list of all items currently in the queue
->>>>>>> b4731733
      */
     public List<T> snapshot() {
         return database.snapshot();
