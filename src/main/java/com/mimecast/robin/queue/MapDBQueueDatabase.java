--- conflicted
+++ resolved
@@ -130,36 +130,20 @@
      */
     @Override
     public boolean removeByIndex(int index) {
-<<<<<<< HEAD
-        if (index < 0 || index >= queue.size()) {
-=======
         if (index < 0) {
->>>>>>> 8d0e2105
             return false;
         }
-        
+
         List<Long> keys = new ArrayList<>(queue.keySet());
-<<<<<<< HEAD
-        keys.sort(Long::compareTo);
-        
-        if (index < keys.size()) {
-            Long key = keys.get(index);
-            boolean removed = queue.remove(key) != null;
-            if (removed) {
-                db.commit();
-            }
-            return removed;
-=======
         if (index >= keys.size()) {
             return false;
         }
-        
+
         Long key = keys.get(index);
         T removed = queue.remove(key);
         if (removed != null) {
             db.commit();
             return true;
->>>>>>> 8d0e2105
         }
         return false;
     }
@@ -172,21 +156,12 @@
         if (indices == null || indices.isEmpty()) {
             return 0;
         }
-        
-<<<<<<< HEAD
-        List<Long> keys = new ArrayList<>(queue.keySet());
-        keys.sort(Long::compareTo);
-        
-        // Sort indices in descending order to avoid index shifting issues
-        List<Integer> sortedIndices = new ArrayList<>(indices);
-        sortedIndices.sort((a, b) -> b.compareTo(a));
-=======
+
         // Get keys and sort indices in descending order to avoid index shift issues
         List<Long> keys = new ArrayList<>(queue.keySet());
         List<Integer> sortedIndices = new ArrayList<>(indices);
         sortedIndices.sort((a, b) -> b - a);
->>>>>>> 8d0e2105
-        
+
         int removed = 0;
         for (int index : sortedIndices) {
             if (index >= 0 && index < keys.size()) {
@@ -196,7 +171,7 @@
                 }
             }
         }
-        
+
         if (removed > 0) {
             db.commit();
         }
@@ -211,16 +186,12 @@
         if (uid == null) {
             return false;
         }
-        
+
         for (Map.Entry<Long, T> entry : queue.entrySet()) {
             T item = entry.getValue();
             if (item instanceof RelaySession) {
                 RelaySession relaySession = (RelaySession) item;
-<<<<<<< HEAD
-                if (uid.equals(relaySession.getSession().getUID())) {
-=======
                 if (uid.equals(relaySession.getUID())) {
->>>>>>> 8d0e2105
                     queue.remove(entry.getKey());
                     db.commit();
                     return true;
@@ -238,18 +209,14 @@
         if (uids == null || uids.isEmpty()) {
             return 0;
         }
-        
+
         int removed = 0;
         for (String uid : uids) {
             for (Map.Entry<Long, T> entry : queue.entrySet()) {
                 T item = entry.getValue();
                 if (item instanceof RelaySession) {
                     RelaySession relaySession = (RelaySession) item;
-<<<<<<< HEAD
-                    if (uid.equals(relaySession.getSession().getUID())) {
-=======
                     if (uid.equals(relaySession.getUID())) {
->>>>>>> 8d0e2105
                         queue.remove(entry.getKey());
                         removed++;
                         break;
@@ -257,7 +224,7 @@
                 }
             }
         }
-        
+
         if (removed > 0) {
             db.commit();
         }
