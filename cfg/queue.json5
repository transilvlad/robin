{
  // Queue cron initial run delay (in seconds).
  queueInitialDelay: 10,

  // Queue cron processing interval (in seconds).
  queueInterval: 30,

  // Maximum number of messages to attempt to relay per cron tick.
  maxDequeuePerTick: 10,

  // Concurrency scale for parallel access.
  // Increase this value to improve performance on high throughput systems.
<<<<<<< HEAD
  // Must be the sum of all listeners max pool sizes (optionally plus 2 for the dequeue cron and queue-list endpoint).
  concurrencyScale: 32,

  // MapDB backend configuration.
  // MapDB is enabled by default for file-based queue persistence.
  queueMapDB: {
    enabled: true,
    // Queue file to use for persisting messages that could not be relayed.
    queueFile: "/usr/local/robin/relayQueue.db",
    // Concurrency scale for MapDB (defaults to 32 if not specified).
    concurrencyScale: 32
  },

  // MariaDB backend configuration.
  // If enabled and queueMapDB is disabled, MariaDB will be used for queue persistence.
  queueMariaDB: {
    enabled: false,
    jdbcUrl: "jdbc:mariadb://localhost:3306/robin",
    username: "robin",
    password: "your_password_here",
    tableName: "queue"
  },

  // PostgreSQL backend configuration.
  // If enabled and queueMapDB and queueMariaDB are disabled, PostgreSQL will be used for queue persistence.
  queuePgSQL: {
    enabled: false,
    jdbcUrl: "jdbc:postgresql://localhost:5432/robin",
    username: "robin",
    password: "your_password_here",
    tableName: "queue"
  }
=======
  // Must be the sum of all listeners max pool sizes (optionally plus 2 for the dequeue cron and queue/list endpoint).
  concurrencyScale: 32
>>>>>>> 8d0e2105
}<|MERGE_RESOLUTION|>--- conflicted
+++ resolved
@@ -7,12 +7,6 @@
 
   // Maximum number of messages to attempt to relay per cron tick.
   maxDequeuePerTick: 10,
-
-  // Concurrency scale for parallel access.
-  // Increase this value to improve performance on high throughput systems.
-<<<<<<< HEAD
-  // Must be the sum of all listeners max pool sizes (optionally plus 2 for the dequeue cron and queue-list endpoint).
-  concurrencyScale: 32,
 
   // MapDB backend configuration.
   // MapDB is enabled by default for file-based queue persistence.
@@ -43,8 +37,4 @@
     password: "your_password_here",
     tableName: "queue"
   }
-=======
-  // Must be the sum of all listeners max pool sizes (optionally plus 2 for the dequeue cron and queue/list endpoint).
-  concurrencyScale: 32
->>>>>>> 8d0e2105
 }